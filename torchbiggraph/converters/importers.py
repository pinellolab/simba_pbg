--- conflicted
+++ resolved
@@ -101,31 +101,6 @@
                 "'pip install parquet'"
             )
 
-<<<<<<< HEAD
-        if path.is_dir():
-            files = [p for p in path.glob('*.parquet')]
-            random.shuffle(files)
-            for pq in files:
-                with pq.open("rb") as tf:
-                    columns = [self.lhs_col, self.rhs_col]
-                    if self.rel_col is not None:
-                        columns.append(self.rel_col)
-                    for row in parquet.reader(tf, columns=columns):
-                        if self.rel_col is not None:
-                            yield row
-                        else:
-                            yield row[0], row[1], None
-        else:
-            with path.open("rb") as tf:
-                columns = [self.lhs_col, self.rhs_col]
-                if self.rel_col is not None:
-                    columns.append(self.rel_col)
-                for row in parquet.reader(tf, columns=columns):
-                    if self.rel_col is not None:
-                        yield row
-                    else:
-                        yield row[0], row[1], None
-=======
         with path.open("rb") as tf:
             columns = [self.lhs_col, self.rhs_col, self.rel_col, self.weight_col]
             fetch_columns = [c for c in columns if c is not None]
@@ -140,7 +115,6 @@
                         ret.append(None)
 
                 yield tuple(ret)
->>>>>>> e15675a1
 
 
 def collect_relation_types(
